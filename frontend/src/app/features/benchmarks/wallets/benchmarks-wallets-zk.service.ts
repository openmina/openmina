--- conflicted
+++ resolved
@@ -24,10 +24,7 @@
     return this.o1jsInterface.pipe(
       filter(Boolean),
       switchMap((o1js: any) => {
-<<<<<<< HEAD
-=======
         // return fromPromise(o1js.deployZkApp(CONFIG.globalConfig?.graphQL, zkApps[0], this.updates));
->>>>>>> e66c6524
         return fromPromise(o1js.updateZkApp(CONFIG.globalConfig?.graphQL, zkApps[0], this.updates));
       }),
       map((response: any) => {
