services:
  local-producer-cluster:
    container_name: local-producer-cluster
    image: openmina/openmina:0.5.1
    entrypoint: ["openmina-node-testing", "scenarios-generate", "--name", "simulation-small-forever-real-time"]
    ports:
      - 11010:11010
      - 11012:11012
      - 11014:11014

  frontend:
    container_name: frontend
<<<<<<< HEAD
    # TODO: replace after patch release
    # image: openmina/frontend:0.5.2
    image: openmina/frontend:docs-fix-producers-fe-producer-demo
=======
    image: openmina/frontend:0.5.1-block-producers
    # build:
    #   context: .
    #   dockerfile: Dockerfile_FE
    #   args:
    #     BUILD_CONFIGURATION: block_producers
>>>>>>> 8820a3c6
    ports:
      - "8070:80"<|MERGE_RESOLUTION|>--- conflicted
+++ resolved
@@ -10,17 +10,11 @@
 
   frontend:
     container_name: frontend
-<<<<<<< HEAD
-    # TODO: replace after patch release
-    # image: openmina/frontend:0.5.2
-    image: openmina/frontend:docs-fix-producers-fe-producer-demo
-=======
     image: openmina/frontend:0.5.1-block-producers
     # build:
     #   context: .
     #   dockerfile: Dockerfile_FE
     #   args:
     #     BUILD_CONFIGURATION: block_producers
->>>>>>> 8820a3c6
     ports:
       - "8070:80"