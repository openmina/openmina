use std::collections::btree_map::Entry;

use binprot::BinProtRead;
use mina_p2p_messages::{gossip, v2};

use super::{
    p2p_network_pubsub_state::P2pNetworkPubsubClientMeshAddingState, pb, P2pNetworkPubsubAction,
    P2pNetworkPubsubClientState, P2pNetworkPubsubClientTopicState, P2pNetworkPubsubState,
};

impl P2pNetworkPubsubState {
    pub fn reducer(&mut self, action: redux::ActionWithMeta<&P2pNetworkPubsubAction>) {
        match action.action() {
            P2pNetworkPubsubAction::NewStream {
                incoming: true,
                peer_id,
                addr,
                protocol,
                ..
            } => {
                let entry = self.clients.entry(*peer_id);
                // preserve it
                let outgoing_stream_id = match &entry {
                    Entry::Occupied(v) => v.get().outgoing_stream_id,
                    Entry::Vacant(_) => None,
                };
                let state = entry.or_insert_with(|| P2pNetworkPubsubClientState {
                    protocol: *protocol,
                    addr: *addr,
                    outgoing_stream_id,
                    message: pb::Rpc {
                        subscriptions: vec![],
                        publish: vec![],
                        control: None,
                    },
                    buffer: vec![],
                    incoming_messages: vec![],
                });
                state.protocol = *protocol;
                state.addr = *addr;

                self.topics
                    .insert(super::TOPIC.to_owned(), Default::default());
            }
            P2pNetworkPubsubAction::NewStream {
                incoming: false,
                peer_id,
                stream_id,
                addr,
                protocol,
            } => {
                let state =
                    self.clients
                        .entry(*peer_id)
                        .or_insert_with(|| P2pNetworkPubsubClientState {
                            protocol: *protocol,
                            addr: *addr,
                            outgoing_stream_id: Some(*stream_id),
                            message: pb::Rpc {
                                subscriptions: vec![],
                                publish: vec![],
                                control: None,
                            },
                            buffer: vec![],
                            incoming_messages: vec![],
                        });
                state.outgoing_stream_id = Some(*stream_id);
                state.protocol = *protocol;
                state.addr = *addr;
            }
            P2pNetworkPubsubAction::IncomingData { peer_id, data, .. } => {
                let Some(state) = self.clients.get_mut(peer_id) else {
                    return;
                };
                let slice = if state.buffer.is_empty() {
                    &**data
                } else {
                    state.buffer.extend_from_slice(data);
                    &state.buffer
                };
                let mut subscriptions = vec![];
                let mut control = pb::ControlMessage::default();
                match <pb::Rpc as prost::Message>::decode_length_delimited(slice) {
                    Ok(v) => {
                        state.buffer.clear();
                        // println!(
                        //     "(pubsub) this <- {peer_id}, {:?}, {:?}, {}",
                        //     v.subscriptions,
                        //     v.control,
                        //     v.publish.len()
                        // );

                        subscriptions.extend_from_slice(&v.subscriptions);
                        state.incoming_messages.extend_from_slice(&v.publish);
                        if let Some(v) = v.control {
                            control.graft.extend_from_slice(&v.graft);
                            control.prune.extend_from_slice(&v.prune);
                            control.ihave.extend_from_slice(&v.ihave);
                            control.iwant.extend_from_slice(&v.iwant);
                        }
                    }
                    Err(err) => {
                        // bad way to check the error, but `prost` doesn't provide better
                        if err.to_string().contains("buffer underflow") && state.buffer.is_empty() {
                            state.buffer = data.to_vec();
                        }
                        dbg!(err);
                    }
                }

                for subscription in &subscriptions {
                    let topic_id = subscription.topic_id().to_owned();
                    let topic = self.topics.entry(topic_id).or_default();

                    if subscription.subscribe() {
                        if let Entry::Vacant(v) = topic.entry(*peer_id) {
                            v.insert(P2pNetworkPubsubClientTopicState::default());
                        }
                    } else {
                        topic.remove(peer_id);
                    }
                }

                for graft in &control.graft {
                    if let Some(mesh_state) = self
                        .topics
                        .get_mut(graft.topic_id())
                        .and_then(|m| m.get_mut(peer_id))
                    {
                        mesh_state.mesh = P2pNetworkPubsubClientMeshAddingState::Added;
                    }
                }
                for prune in &control.prune {
                    if let Some(mesh_state) = self
                        .topics
                        .get_mut(prune.topic_id())
                        .and_then(|m| m.get_mut(peer_id))
                    {
                        mesh_state.mesh = P2pNetworkPubsubClientMeshAddingState::TheyRefused;
                    }
                }
                for iwant in &control.iwant {
                    for msg_id in &iwant.message_ids {
                        if let Some(msg) = self.mcache.map.get(msg_id) {
                            if let Some(client) = self.clients.get_mut(peer_id) {
                                client.message.publish.push(msg.clone());
                            }
                        }
                    }
                }
                for ihave in &control.ihave {
                    let message_ids = ihave
                        .message_ids
                        .iter()
                        .filter(|msg_id| !self.mcache.map.contains_key(*msg_id))
                        .cloned()
                        .collect();
                    if let Some(client) = self.clients.get_mut(peer_id) {
                        let ctr = client.message.control.get_or_insert_with(Default::default);
                        ctr.iwant.push(pb::ControlIWant { message_ids })
                    }
                }
            }
            P2pNetworkPubsubAction::IncomingMessage {
                peer_id,
                message,
                seen_limit,
            } => {
                self.incoming_transactions.clear();
                self.incoming_snarks.clear();

                let Some(state) = self.clients.get_mut(peer_id) else {
                    return;
                };
                state.incoming_messages.clear();

                let message_id = self.mcache.put(message.clone());

                let topic = self.topics.entry(message.topic.clone()).or_default();
                if let Some(signature) = &message.signature {
                    // skip recently seen message
                    if !self.seen.contains(signature) {
                        self.seen.push_back(signature.clone());
                        // keep only last `n` to avoid memory leak
                        if self.seen.len() > *seen_limit {
                            self.seen.pop_front();
                        }
                    } else {
                        return;
                    }
                }
                // TODO: verify signature
                self.clients
                    .iter_mut()
                    .filter(|(c, _)| {
                        // don't send back to who sent this
                        **c != *peer_id
                    })
                    .for_each(|(c, state)| {
                        let Some(topic_state) = topic.get(c) else {
                            return;
                        };
                        if topic_state.on_mesh() {
                            state.message.publish.push(message.clone())
                        } else {
                            let ctr = state.message.control.get_or_insert_with(Default::default);
                            ctr.ihave.push(pb::ControlIHave {
                                topic_id: Some(message.topic.clone()),
                                message_ids: message_id.clone().into_iter().collect(),
                            })
                        }
                    });

                if let Some(data) = &message.data {
                    if data.len() <= 8 {
                        return;
                    }
                    let mut slice = &data[8..];
                    match gossip::GossipNetMessageV2::binprot_read(&mut slice) {
                        Ok(gossip::GossipNetMessageV2::NewState(block)) => {
                            self.incoming_block = Some((*peer_id, block));
                        }
                        Ok(gossip::GossipNetMessageV2::TransactionPoolDiff { message, nonce }) => {
                            let nonce = nonce.as_u32();
                            let txs = message.0.into_iter().map(|tx| (tx, nonce));
                            self.incoming_transactions.extend(txs);
                        }
                        Ok(gossip::GossipNetMessageV2::SnarkPoolDiff { message, nonce }) => {
                            if let v2::NetworkPoolSnarkPoolDiffVersionedStableV2::AddSolvedWork(
                                work,
                            ) = message
                            {
                                self.incoming_snarks.push((work.1.into(), nonce.as_u32()));
                            }
                        }
                        Err(err) => {
                            dbg!(err);
                        }
                    }
                }
            }
            // we want to add peer to our mesh
            P2pNetworkPubsubAction::Graft { peer_id, topic_id } => {
                let Some(state) = self
                    .topics
                    .get_mut(topic_id)
                    .and_then(|m| m.get_mut(peer_id))
                else {
                    return;
                };

                state.mesh = P2pNetworkPubsubClientMeshAddingState::Added;
            }
            P2pNetworkPubsubAction::Prune { peer_id, topic_id } => {
                let Some(state) = self
                    .topics
                    .get_mut(topic_id)
                    .and_then(|m| m.get_mut(peer_id))
                else {
                    return;
                };

                state.mesh = P2pNetworkPubsubClientMeshAddingState::WeRefused;
            }
            P2pNetworkPubsubAction::OutgoingMessage { peer_id, .. } => {
                if let Some(v) = self.clients.get_mut(peer_id) {
                    v.message.subscriptions.clear();
                    v.message.publish.clear();
                    v.message.control = None;
                }
            }
            P2pNetworkPubsubAction::OutgoingMessageError { .. } => {}
            P2pNetworkPubsubAction::Broadcast { .. } => {}
            P2pNetworkPubsubAction::Sign {
                seqno,
                author,
                data,
                topic,
            } => {
                self.seq += 1;

<<<<<<< HEAD
                let libp2p_peer_id =
                    libp2p_identity::PeerId::try_from(*author).expect("valid peer_id"); // This can't happen unless something is broken in the configuration
=======
                // let libp2p_pk = libp2p_identity::PublicKey::from(
                //     libp2p_identity::ed25519::PublicKey::try_from_bytes(&author.to_bytes())
                //         .expect("msg"),
                // );
                let libp2p_peer_id = libp2p_identity::PeerId::from(*author);
>>>>>>> f49581c7
                self.to_sign.push_back(pb::Message {
                    from: Some(libp2p_peer_id.to_bytes()),
                    data: Some(data.0.clone().into_vec()),
                    seqno: Some((*seqno).to_be_bytes().to_vec()),
                    topic: topic.clone(),
                    signature: None,
                    key: None,
                });
            }
            P2pNetworkPubsubAction::SignError { .. } => {
                let _ = self.to_sign.pop_front();
            }
            P2pNetworkPubsubAction::BroadcastSigned { signature } => {
                if let Some(mut message) = self.to_sign.pop_front() {
                    message.signature = Some(signature.clone().0.to_vec());
                    self.clients
                        .iter_mut()
                        .for_each(|(_, state)| state.message.publish.push(message.clone()));
                }
            }
            P2pNetworkPubsubAction::OutgoingData { .. } => {}
        }
    }
}<|MERGE_RESOLUTION|>--- conflicted
+++ resolved
@@ -279,16 +279,8 @@
             } => {
                 self.seq += 1;
 
-<<<<<<< HEAD
                 let libp2p_peer_id =
                     libp2p_identity::PeerId::try_from(*author).expect("valid peer_id"); // This can't happen unless something is broken in the configuration
-=======
-                // let libp2p_pk = libp2p_identity::PublicKey::from(
-                //     libp2p_identity::ed25519::PublicKey::try_from_bytes(&author.to_bytes())
-                //         .expect("msg"),
-                // );
-                let libp2p_peer_id = libp2p_identity::PeerId::from(*author);
->>>>>>> f49581c7
                 self.to_sign.push_back(pb::Message {
                     from: Some(libp2p_peer_id.to_bytes()),
                     data: Some(data.0.clone().into_vec()),
